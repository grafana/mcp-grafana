package tools

import (
	"context"
	"encoding/json"
	"fmt"
	"strings"
	"time"

	"github.com/go-openapi/strfmt"
	"github.com/grafana/grafana-openapi-client-go/client/provisioning"
	"github.com/grafana/grafana-openapi-client-go/models"
	"github.com/mark3labs/mcp-go/mcp"
	"github.com/mark3labs/mcp-go/server"
	"github.com/prometheus/alertmanager/config"
	v1 "github.com/prometheus/client_golang/api/prometheus/v1"
	"github.com/prometheus/prometheus/model/labels"

	mcpgrafana "github.com/grafana/mcp-grafana"
)

const (
	DefaultListAlertRulesLimit    = 100
	DefaultListContactPointsLimit = 100
)

type ListAlertRulesParams struct {
<<<<<<< HEAD
	DatasourceUID  *string    `json:"datasourceUid,omitempty" jsonschema:"description=Optional: UID of a Prometheus or Loki datasource to query for datasource-managed alert rules. If omitted, returns Grafana-managed rules."`
	Limit          int        `json:"limit,omitempty" jsonschema:"description=The maximum number of results to return. Default is 100."`
	Page           int        `json:"page,omitempty" jsonschema:"description=The page number to return."`
=======
	Limit          int        `json:"limit,omitempty" jsonschema:"default=100,description=The maximum number of results to return"`
	Page           int        `json:"page,omitempty" jsonschema:"default=1,description=The page number to return"`
>>>>>>> b05b3708
	LabelSelectors []Selector `json:"label_selectors,omitempty" jsonschema:"description=Optionally\\, a list of matchers to filter alert rules by labels"`
}

func (p ListAlertRulesParams) validate() error {
	if p.Limit < 0 {
		return fmt.Errorf("invalid limit: %d, must be greater than 0", p.Limit)
	}
	if p.Page < 0 {
		return fmt.Errorf("invalid page: %d, must be greater than 0", p.Page)
	}

	return nil
}

type alertRuleSummary struct {
	UID   string `json:"uid"`
	Title string `json:"title"`
	// State can be one of: pending, firing, error, recovering, inactive.
	// "inactive" means the alert state is normal, not firing.
	State          string            `json:"state"`
	Health         string            `json:"health,omitempty"`
	FolderUID      string            `json:"folderUID,omitempty"`
	RuleGroup      string            `json:"ruleGroup,omitempty"`
	For            string            `json:"for,omitempty"`
	LastEvaluation string            `json:"lastEvaluation,omitempty"`
	Labels         map[string]string `json:"labels,omitempty"`
	Annotations    map[string]string `json:"annotations,omitempty"`
}

func listAlertRules(ctx context.Context, args ListAlertRulesParams) ([]alertRuleSummary, error) {
	if err := args.validate(); err != nil {
		return nil, fmt.Errorf("list alert rules: %w", err)
	}

	// If datasourceUID provided, query datasource rules instead
	if args.DatasourceUID != nil && *args.DatasourceUID != "" {
		return listDatasourceAlertRules(ctx, args)
	}

	// Get configuration data from provisioning API (has UIDs, configuration)
	c := mcpgrafana.GrafanaClientFromContext(ctx)
	provisioningResponse, err := c.Provisioning.GetAlertRules()
	if err != nil {
		return nil, fmt.Errorf("list alert rules (provisioning): %w", err)
	}

	// Get runtime state data from alerting client API (has state, health, etc.)
	alertingClient, err := newAlertingClientFromContext(ctx)
	if err != nil {
		return nil, fmt.Errorf("list alert rules (alerting client): %w", err)
	}
	runtimeResponse, err := alertingClient.GetRules(ctx)
	if err != nil {
		return nil, fmt.Errorf("list alert rules (runtime): %w", err)
	}

	// Extract runtime rules from groups
	var runtimeRules []alertingRule
	for _, group := range runtimeResponse.Data.RuleGroups {
		runtimeRules = append(runtimeRules, group.Rules...)
	}

	// Merge the data from both APIs
	mergedRules := mergeAlertRuleData(provisioningResponse.Payload, runtimeRules)

	filteredRules, err := filterMergedAlertRules(mergedRules, args.LabelSelectors)
	if err != nil {
		return nil, fmt.Errorf("list alert rules: %w", err)
	}

	paginatedRules, err := applyPaginationToMerged(filteredRules, args.Limit, args.Page)
	if err != nil {
		return nil, fmt.Errorf("list alert rules: %w", err)
	}

	return summarizeMergedAlertRules(paginatedRules), nil
}

// mergedAlertRule combines data from both provisioning API and runtime API
type mergedAlertRule struct {
	// From provisioning API (configuration)
	UID          string
	Title        string
	FolderUID    string
	RuleGroup    string
	Condition    string
	NoDataState  string
	ExecErrState string
	For          string
	Labels       map[string]string
	Annotations  map[string]string

	// From runtime API (state)
	State          string
	Health         string
	LastEvaluation string
	ActiveAt       string
}

// mergeAlertRuleData combines data from provisioning API and runtime API
func mergeAlertRuleData(provisionedRules []*models.ProvisionedAlertRule, runtimeRules []alertingRule) []mergedAlertRule {
	var merged []mergedAlertRule

	// Create a map of runtime rules by name for quick lookup
	runtimeByName := make(map[string]alertingRule)
	for _, runtime := range runtimeRules {
		runtimeByName[runtime.Name] = runtime
	}

	// Merge each provisioned rule with its runtime counterpart
	for _, provisioned := range provisionedRules {
		title := ""
		if provisioned.Title != nil {
			title = *provisioned.Title
		}

		mergedRule := mergedAlertRule{
			// From provisioning API
			UID:         provisioned.UID,
			Title:       title,
			Labels:      provisioned.Labels,
			Annotations: provisioned.Annotations,
		}

		if provisioned.FolderUID != nil {
			mergedRule.FolderUID = *provisioned.FolderUID
		}
		if provisioned.RuleGroup != nil {
			mergedRule.RuleGroup = *provisioned.RuleGroup
		}
		if provisioned.Condition != nil {
			mergedRule.Condition = *provisioned.Condition
		}
		if provisioned.NoDataState != nil {
			mergedRule.NoDataState = *provisioned.NoDataState
		}
		if provisioned.ExecErrState != nil {
			mergedRule.ExecErrState = *provisioned.ExecErrState
		}
		if provisioned.For != nil {
			mergedRule.For = provisioned.For.String()
		}

		// Try to find matching runtime data by title
		if runtime, found := runtimeByName[title]; found {
			mergedRule.State = runtime.State
			mergedRule.Health = runtime.Health
			mergedRule.LastEvaluation = runtime.LastEvaluation.Format(time.RFC3339)
			if runtime.ActiveAt != nil {
				mergedRule.ActiveAt = runtime.ActiveAt.Format(time.RFC3339)
			}
		}

		merged = append(merged, mergedRule)
	}

	return merged
}

// filterMergedAlertRules filters a list of merged alert rules based on label selectors
func filterMergedAlertRules(rules []mergedAlertRule, selectors []Selector) ([]mergedAlertRule, error) {
	if len(selectors) == 0 {
		return rules, nil
	}

	filteredResult := []mergedAlertRule{}
	for _, rule := range rules {
		match, err := matchesSelectorsForMerged(rule, selectors)
		if err != nil {
			return nil, fmt.Errorf("filtering alert rules: %w", err)
		}

		if match {
			filteredResult = append(filteredResult, rule)
		}
	}

	return filteredResult, nil
}

// matchesSelectorsForMerged checks if a merged alert rule matches all provided selectors
func matchesSelectorsForMerged(rule mergedAlertRule, selectors []Selector) (bool, error) {
	// Convert map[string]string to labels.Labels for compatibility with selector
	lbls := rule.Labels
	if lbls == nil {
		lbls = make(map[string]string)
	}

	for _, selector := range selectors {
		// Create a labels.Labels from the map for the selector
		labelsForSelector := labels.FromMap(lbls)

		match, err := selector.Matches(labelsForSelector)
		if err != nil {
			return false, err
		}
		if !match {
			return false, nil
		}
	}
	return true, nil
}

func summarizeMergedAlertRules(alertRules []mergedAlertRule) []alertRuleSummary {
	result := make([]alertRuleSummary, 0, len(alertRules))
	for _, r := range alertRules {
		result = append(result, alertRuleSummary{
			UID:            r.UID,
			Title:          r.Title,
			State:          r.State,
			Health:         r.Health,
			FolderUID:      r.FolderUID,
			RuleGroup:      r.RuleGroup,
			For:            r.For,
			LastEvaluation: r.LastEvaluation,
			Labels:         r.Labels,
			Annotations:    r.Annotations,
		})
	}
	return result
}

// applyPaginationToMerged applies pagination to the list of merged alert rules.
// It doesn't sort the items and relies on the order returned by the API.
func applyPaginationToMerged(items []mergedAlertRule, limit, page int) ([]mergedAlertRule, error) {
	if limit == 0 {
		limit = DefaultListAlertRulesLimit
	}
	if page == 0 {
		page = 1
	}

	start := (page - 1) * limit
	end := start + limit

	if start >= len(items) {
		return nil, nil
	} else if end > len(items) {
		return items[start:], nil
	}

	return items[start:end], nil
}

// listDatasourceAlertRules queries a Prometheus/Loki datasource for its alert rules
func listDatasourceAlertRules(ctx context.Context, args ListAlertRulesParams) ([]alertRuleSummary, error) {
	dsUID := *args.DatasourceUID

	// verify datasource exists, get its type
	ds, err := getDatasourceByUID(ctx, GetDatasourceByUIDParams{UID: dsUID})
	if err != nil {
		return nil, fmt.Errorf("datasource %s: %w", dsUID, err)
	}

	// check if datasource type supports ruler API
	if !isRulerDatasource(ds.Type) {
		return nil, fmt.Errorf("datasource %s (type: %s) does not support ruler API. Supported types: prometheus, loki", dsUID, ds.Type)
	}

	client, err := newAlertingClientFromContext(ctx)
	if err != nil {
		return nil, fmt.Errorf("creating alerting client: %w", err)
	}

	rulesResp, err := client.GetDatasourceRules(ctx, dsUID)
	if err != nil {
		return nil, fmt.Errorf("querying datasource %s rules: %w", dsUID, err)
	}

	mergedRules := convertPrometheusRulesToMerged(rulesResp)
	filteredRules, err := filterMergedAlertRules(mergedRules, args.LabelSelectors)
	if err != nil {
		return nil, fmt.Errorf("filtering rules: %w", err)
	}
	paginatedRules, err := applyPaginationToMerged(filteredRules, args.Limit, args.Page)
	if err != nil {
		return nil, fmt.Errorf("pagination: %w", err)
	}

	return summarizeMergedAlertRules(paginatedRules), nil
}

// isRulerDatasource checks if datasource type supports Prometheus ruler API (currently Prometheus/Loki)
func isRulerDatasource(dsType string) bool {
	dsType = strings.ToLower(dsType)
	return strings.Contains(dsType, "prometheus") ||
		strings.Contains(dsType, "loki")
}

// convertPrometheusRulesToMerged converts Prometheus ruler API response to mergedAlertRule format
func convertPrometheusRulesToMerged(result *v1.RulesResult) []mergedAlertRule {
	var rules []mergedAlertRule

	for _, group := range result.Groups {
		for _, rule := range group.Rules {
			switch r := rule.(type) {
			case v1.AlertingRule:
				labels := make(map[string]string)
				for k, v := range r.Labels {
					labels[string(k)] = string(v)
				}
				annotations := make(map[string]string)
				for k, v := range r.Annotations {
					annotations[string(k)] = string(v)
				}

				merged := mergedAlertRule{
					Title:          r.Name,
					RuleGroup:      group.Name,
					Labels:         labels,
					Annotations:    annotations,
					State:          string(r.State),
					Health:         string(r.Health),
					LastEvaluation: r.LastEvaluation.Format(time.RFC3339),
					For:            formatDuration(r.Duration),
					// note: datasource rules don't have all fields, including:
					// FolderUID, Condition, NoDataState, ExecErrState, UID
				}

				rules = append(rules, merged)
			case v1.RecordingRule:
				// skip recording rules
				continue
			}
		}
	}

	return rules
}

func formatDuration(seconds float64) string {
	if seconds == 0 {
		return ""
	}
	d := time.Duration(seconds * float64(time.Second))
	return d.String()
}

var ListAlertRules = mcpgrafana.MustTool(
	"list_alert_rules",
	"Lists Grafana alert rules, returning a summary including UID, title, current state (e.g., 'pending', 'firing', 'inactive'), and labels. Optionally query datasource-managed rules from Prometheus or Loki by providing datasourceUid. Supports filtering by labels using selectors and pagination. Example label selector: `[{'name': 'severity', 'type': '=', 'value': 'critical'}]`. Inactive state means the alert state is normal, not firing",
	listAlertRules,
	mcp.WithTitleAnnotation("List alert rules"),
	mcp.WithIdempotentHintAnnotation(true),
	mcp.WithReadOnlyHintAnnotation(true),
)

type GetAlertRuleByUIDParams struct {
	UID string `json:"uid" jsonschema:"required,description=The uid of the alert rule"`
}

func (p GetAlertRuleByUIDParams) validate() error {
	if p.UID == "" {
		return fmt.Errorf("uid is required")
	}

	return nil
}

func getAlertRuleByUID(ctx context.Context, args GetAlertRuleByUIDParams) (*models.ProvisionedAlertRule, error) {
	if err := args.validate(); err != nil {
		return nil, fmt.Errorf("get alert rule by uid: %w", err)
	}

	c := mcpgrafana.GrafanaClientFromContext(ctx)
	alertRule, err := c.Provisioning.GetAlertRule(args.UID)
	if err != nil {
		return nil, fmt.Errorf("get alert rule by uid %s: %w", args.UID, err)
	}
	return alertRule.Payload, nil
}

var GetAlertRuleByUID = mcpgrafana.MustTool(
	"get_alert_rule_by_uid",
	"Retrieves the full configuration and detailed status of a specific Grafana alert rule identified by its unique ID (UID). The response includes fields like title, condition, query data, folder UID, rule group, state settings (no data, error), evaluation interval, annotations, and labels.",
	getAlertRuleByUID,
	mcp.WithTitleAnnotation("Get alert rule details"),
	mcp.WithIdempotentHintAnnotation(true),
	mcp.WithReadOnlyHintAnnotation(true),
)

type ListContactPointsParams struct {
<<<<<<< HEAD
	DatasourceUID *string `json:"datasourceUid,omitempty" jsonschema:"description=Optional: UID of an Alertmanager datasource to query for receivers. If omitted, returns Grafana-managed contact points."`
	Limit         int     `json:"limit,omitempty" jsonschema:"description=The maximum number of results to return. Default is 100."`
	Name          *string `json:"name,omitempty" jsonschema:"description=Filter contact points by name"`
=======
	Limit int     `json:"limit,omitempty" jsonschema:"default=100,description=The maximum number of results to return"`
	Name  *string `json:"name,omitempty" jsonschema:"description=Filter contact points by name"`
>>>>>>> b05b3708
}

func (p ListContactPointsParams) validate() error {
	if p.Limit < 0 {
		return fmt.Errorf("invalid limit: %d, must be greater than 0", p.Limit)
	}
	return nil
}

type contactPointSummary struct {
	UID  string  `json:"uid"`
	Name string  `json:"name"`
	Type *string `json:"type,omitempty"`
}

func listContactPoints(ctx context.Context, args ListContactPointsParams) ([]contactPointSummary, error) {
	if err := args.validate(); err != nil {
		return nil, fmt.Errorf("list contact points: %w", err)
	}

	// If datasourceUID provided, query Alertmanager receivers
	if args.DatasourceUID != nil && *args.DatasourceUID != "" {
		return listAlertmanagerReceivers(ctx, args)
	}

	c := mcpgrafana.GrafanaClientFromContext(ctx)

	params := provisioning.NewGetContactpointsParams().WithContext(ctx)
	if args.Name != nil {
		params.Name = args.Name
	}

	response, err := c.Provisioning.GetContactpoints(params)
	if err != nil {
		return nil, fmt.Errorf("list contact points: %w", err)
	}

	filteredContactPoints, err := applyLimitToContactPoints(response.Payload, args.Limit)
	if err != nil {
		return nil, fmt.Errorf("list contact points: %w", err)
	}

	return summarizeContactPoints(filteredContactPoints), nil
}

func summarizeContactPoints(contactPoints []*models.EmbeddedContactPoint) []contactPointSummary {
	result := make([]contactPointSummary, 0, len(contactPoints))
	for _, cp := range contactPoints {
		result = append(result, contactPointSummary{
			UID:  cp.UID,
			Name: cp.Name,
			Type: cp.Type,
		})
	}
	return result
}

func applyLimitToContactPoints(items []*models.EmbeddedContactPoint, limit int) ([]*models.EmbeddedContactPoint, error) {
	if limit == 0 {
		limit = DefaultListContactPointsLimit
	}

	if limit > len(items) {
		return items, nil
	}

	return items[:limit], nil
}

// listAlertmanagerReceivers queries an Alertmanager datasource for its receivers
func listAlertmanagerReceivers(ctx context.Context, args ListContactPointsParams) ([]contactPointSummary, error) {
	dsUID := *args.DatasourceUID

	// verify datasource exists and is Alertmanager type
	ds, err := getDatasourceByUID(ctx, GetDatasourceByUIDParams{UID: dsUID})
	if err != nil {
		return nil, fmt.Errorf("datasource %s: %w", dsUID, err)
	}

	if !isAlertmanagerDatasource(ds.Type) {
		return nil, fmt.Errorf("datasource %s (type: %s) is not an Alertmanager datasource", dsUID, ds.Type)
	}

	implementation := "prometheus" // default
	if ds.JSONData != nil {
		if jsonDataMap, ok := ds.JSONData.(map[string]interface{}); ok {
			if impl, ok := jsonDataMap["implementation"].(string); ok && impl != "" {
				implementation = impl
			}
		}
	}

	client, err := newAlertingClientFromContext(ctx)
	if err != nil {
		return nil, fmt.Errorf("creating alerting client: %w", err)
	}

	cfg, err := client.GetAlertmanagerConfig(ctx, dsUID, implementation)
	if err != nil {
		return nil, fmt.Errorf("querying Alertmanager config: %w", err)
	}

	receivers := convertReceiversToContactPoints(cfg.Receivers)

	if args.Name != nil && *args.Name != "" {
		receivers = filterContactPointsByName(receivers, *args.Name)
	}

	if args.Limit > 0 && len(receivers) > args.Limit {
		receivers = receivers[:args.Limit]
	} else if args.Limit == 0 && len(receivers) > DefaultListContactPointsLimit {
		receivers = receivers[:DefaultListContactPointsLimit]
	}

	return receivers, nil
}

// isAlertmanagerDatasource checks if datasource type is Alertmanager
func isAlertmanagerDatasource(dsType string) bool {
	dsType = strings.ToLower(dsType)
	return strings.Contains(dsType, "alertmanager")
}

// convertReceiversToContactPoints converts Alertmanager receivers to contact point summaries
// note: not really that useful, it's only giving the receiver name. We should refactor
// contactPointSummary to include more data (url, email address)
func convertReceiversToContactPoints(receivers []config.Receiver) []contactPointSummary {
	result := make([]contactPointSummary, 0, len(receivers))
	for _, r := range receivers {
		result = append(result, contactPointSummary{
			Name: r.Name,
		})
	}
	return result
}

// filterContactPointsByName filters contact points by exact name match
func filterContactPointsByName(cps []contactPointSummary, name string) []contactPointSummary {
	var filtered []contactPointSummary
	for _, cp := range cps {
		if cp.Name == name {
			filtered = append(filtered, cp)
		}
	}
	return filtered
}

var ListContactPoints = mcpgrafana.MustTool(
	"list_contact_points",
	"Lists Grafana notification contact points, returning a summary including UID, name, and type for each. Optionally query Alertmanager receivers by providing datasourceUid. Supports filtering by name - exact match - and limiting the number of results.",
	listContactPoints,
	mcp.WithTitleAnnotation("List notification contact points"),
	mcp.WithIdempotentHintAnnotation(true),
	mcp.WithReadOnlyHintAnnotation(true),
)

type CreateAlertRuleParams struct {
	Title        string            `json:"title" jsonschema:"required,description=The title of the alert rule"`
	RuleGroup    string            `json:"ruleGroup" jsonschema:"required,description=The rule group name"`
	FolderUID    string            `json:"folderUID" jsonschema:"required,description=The folder UID where the rule will be created"`
	Condition    string            `json:"condition" jsonschema:"required,description=The query condition identifier (e.g. 'A'\\, 'B')"`
	Data         any               `json:"data" jsonschema:"required,description=Array of query data objects"`
	NoDataState  string            `json:"noDataState" jsonschema:"required,description=State when no data (NoData\\, Alerting\\, OK)"`
	ExecErrState string            `json:"execErrState" jsonschema:"required,description=State on execution error (NoData\\, Alerting\\, OK)"`
	For          string            `json:"for" jsonschema:"required,description=Duration before alert fires (e.g. '5m')"`
	Annotations  map[string]string `json:"annotations,omitempty" jsonschema:"description=Optional annotations"`
	Labels       map[string]string `json:"labels,omitempty" jsonschema:"description=Optional labels"`
	UID          *string           `json:"uid,omitempty" jsonschema:"description=Optional UID for the alert rule"`
	OrgID        int64             `json:"orgID" jsonschema:"required,description=The organization ID"`
}

func (p CreateAlertRuleParams) validate() error {
	if p.Title == "" {
		return fmt.Errorf("title is required")
	}
	if p.RuleGroup == "" {
		return fmt.Errorf("ruleGroup is required")
	}
	if p.FolderUID == "" {
		return fmt.Errorf("folderUID is required")
	}
	if p.Condition == "" {
		return fmt.Errorf("condition is required")
	}
	if p.Data == nil {
		return fmt.Errorf("data is required")
	}
	if p.NoDataState == "" {
		return fmt.Errorf("noDataState is required")
	}
	if p.ExecErrState == "" {
		return fmt.Errorf("execErrState is required")
	}
	if p.For == "" {
		return fmt.Errorf("for duration is required")
	}
	if p.OrgID <= 0 {
		return fmt.Errorf("orgID is required and must be greater than 0")
	}
	return nil
}

func createAlertRule(ctx context.Context, args CreateAlertRuleParams) (*models.ProvisionedAlertRule, error) {
	if err := args.validate(); err != nil {
		return nil, fmt.Errorf("create alert rule: %w", err)
	}

	c := mcpgrafana.GrafanaClientFromContext(ctx)

	// Parse duration string
	duration, err := time.ParseDuration(args.For)
	if err != nil {
		return nil, fmt.Errorf("create alert rule: invalid duration format %q: %w", args.For, err)
	}

	// Convert Data field to AlertQuery array
	var alertQueries []*models.AlertQuery
	if args.Data != nil {
		// Convert interface{} to JSON and then to AlertQuery structs
		dataBytes, err := json.Marshal(args.Data)
		if err != nil {
			return nil, fmt.Errorf("create alert rule: failed to marshal data: %w", err)
		}
		if err := json.Unmarshal(dataBytes, &alertQueries); err != nil {
			return nil, fmt.Errorf("create alert rule: failed to unmarshal data to AlertQuery: %w", err)
		}
	}

	rule := &models.ProvisionedAlertRule{
		Title:        &args.Title,
		RuleGroup:    &args.RuleGroup,
		FolderUID:    &args.FolderUID,
		Condition:    &args.Condition,
		Data:         alertQueries,
		NoDataState:  &args.NoDataState,
		ExecErrState: &args.ExecErrState,
		For:          func() *strfmt.Duration { d := strfmt.Duration(duration); return &d }(),
		Annotations:  args.Annotations,
		Labels:       args.Labels,
		OrgID:        &args.OrgID,
	}

	if args.UID != nil {
		rule.UID = *args.UID
	}

	// Validate the rule using the built-in OpenAPI validation
	if err := rule.Validate(strfmt.Default); err != nil {
		return nil, fmt.Errorf("create alert rule: invalid rule configuration: %w", err)
	}

	params := provisioning.NewPostAlertRuleParams().WithContext(ctx).WithBody(rule)
	response, err := c.Provisioning.PostAlertRule(params)
	if err != nil {
		return nil, fmt.Errorf("create alert rule: %w", err)
	}

	return response.Payload, nil
}

var CreateAlertRule = mcpgrafana.MustTool(
	"create_alert_rule",
	"Creates a new Grafana alert rule with the specified configuration. Requires title, rule group, folder UID, condition, query data, no data state, execution error state, and duration settings.",
	createAlertRule,
	mcp.WithTitleAnnotation("Create alert rule"),
)

type UpdateAlertRuleParams struct {
	UID          string            `json:"uid" jsonschema:"required,description=The UID of the alert rule to update"`
	Title        string            `json:"title" jsonschema:"required,description=The title of the alert rule"`
	RuleGroup    string            `json:"ruleGroup" jsonschema:"required,description=The rule group name"`
	FolderUID    string            `json:"folderUID" jsonschema:"required,description=The folder UID where the rule will be created"`
	Condition    string            `json:"condition" jsonschema:"required,description=The query condition identifier (e.g. 'A'\\, 'B')"`
	Data         any               `json:"data" jsonschema:"required,description=Array of query data objects"`
	NoDataState  string            `json:"noDataState" jsonschema:"required,description=State when no data (NoData\\, Alerting\\, OK)"`
	ExecErrState string            `json:"execErrState" jsonschema:"required,description=State on execution error (NoData\\, Alerting\\, OK)"`
	For          string            `json:"for" jsonschema:"required,description=Duration before alert fires (e.g. '5m')"`
	Annotations  map[string]string `json:"annotations,omitempty" jsonschema:"description=Optional annotations"`
	Labels       map[string]string `json:"labels,omitempty" jsonschema:"description=Optional labels"`
	OrgID        int64             `json:"orgID" jsonschema:"required,description=The organization ID"`
}

func (p UpdateAlertRuleParams) validate() error {
	if p.UID == "" {
		return fmt.Errorf("uid is required")
	}
	if p.Title == "" {
		return fmt.Errorf("title is required")
	}
	if p.RuleGroup == "" {
		return fmt.Errorf("ruleGroup is required")
	}
	if p.FolderUID == "" {
		return fmt.Errorf("folderUID is required")
	}
	if p.Condition == "" {
		return fmt.Errorf("condition is required")
	}
	if p.Data == nil {
		return fmt.Errorf("data is required")
	}
	if p.NoDataState == "" {
		return fmt.Errorf("noDataState is required")
	}
	if p.ExecErrState == "" {
		return fmt.Errorf("execErrState is required")
	}
	if p.For == "" {
		return fmt.Errorf("for duration is required")
	}
	if p.OrgID <= 0 {
		return fmt.Errorf("orgID is required and must be greater than 0")
	}
	return nil
}

func updateAlertRule(ctx context.Context, args UpdateAlertRuleParams) (*models.ProvisionedAlertRule, error) {
	if err := args.validate(); err != nil {
		return nil, fmt.Errorf("update alert rule: %w", err)
	}

	c := mcpgrafana.GrafanaClientFromContext(ctx)

	// Parse duration string
	duration, err := time.ParseDuration(args.For)
	if err != nil {
		return nil, fmt.Errorf("update alert rule: invalid duration format %q: %w", args.For, err)
	}

	// Convert Data field to AlertQuery array
	var alertQueries []*models.AlertQuery
	if args.Data != nil {
		// Convert interface{} to JSON and then to AlertQuery structs
		dataBytes, err := json.Marshal(args.Data)
		if err != nil {
			return nil, fmt.Errorf("update alert rule: failed to marshal data: %w", err)
		}
		if err := json.Unmarshal(dataBytes, &alertQueries); err != nil {
			return nil, fmt.Errorf("update alert rule: failed to unmarshal data to AlertQuery: %w", err)
		}
	}

	rule := &models.ProvisionedAlertRule{
		UID:          args.UID,
		Title:        &args.Title,
		RuleGroup:    &args.RuleGroup,
		FolderUID:    &args.FolderUID,
		Condition:    &args.Condition,
		Data:         alertQueries,
		NoDataState:  &args.NoDataState,
		ExecErrState: &args.ExecErrState,
		For:          func() *strfmt.Duration { d := strfmt.Duration(duration); return &d }(),
		Annotations:  args.Annotations,
		Labels:       args.Labels,
		OrgID:        &args.OrgID,
	}

	// Validate the rule using the built-in OpenAPI validation
	if err := rule.Validate(strfmt.Default); err != nil {
		return nil, fmt.Errorf("update alert rule: invalid rule configuration: %w", err)
	}

	params := provisioning.NewPutAlertRuleParams().WithContext(ctx).WithUID(args.UID).WithBody(rule)
	response, err := c.Provisioning.PutAlertRule(params)
	if err != nil {
		return nil, fmt.Errorf("update alert rule %s: %w", args.UID, err)
	}

	return response.Payload, nil
}

var UpdateAlertRule = mcpgrafana.MustTool(
	"update_alert_rule",
	"Updates an existing Grafana alert rule identified by its UID. Requires all the same parameters as creating a new rule.",
	updateAlertRule,
	mcp.WithTitleAnnotation("Update alert rule"),
)

type DeleteAlertRuleParams struct {
	UID string `json:"uid" jsonschema:"required,description=The UID of the alert rule to delete"`
}

func (p DeleteAlertRuleParams) validate() error {
	if p.UID == "" {
		return fmt.Errorf("uid is required")
	}
	return nil
}

func deleteAlertRule(ctx context.Context, args DeleteAlertRuleParams) (string, error) {
	if err := args.validate(); err != nil {
		return "", fmt.Errorf("delete alert rule: %w", err)
	}

	c := mcpgrafana.GrafanaClientFromContext(ctx)

	params := provisioning.NewDeleteAlertRuleParams().WithContext(ctx).WithUID(args.UID)
	_, err := c.Provisioning.DeleteAlertRule(params)
	if err != nil {
		return "", fmt.Errorf("delete alert rule %s: %w", args.UID, err)
	}

	return fmt.Sprintf("Alert rule %s deleted successfully", args.UID), nil
}

var DeleteAlertRule = mcpgrafana.MustTool(
	"delete_alert_rule",
	"Deletes a Grafana alert rule by its UID. This action cannot be undone.",
	deleteAlertRule,
	mcp.WithTitleAnnotation("Delete alert rule"),
)

func AddAlertingTools(mcp *server.MCPServer, enableWriteTools bool) {
	ListAlertRules.Register(mcp)
	GetAlertRuleByUID.Register(mcp)
	if enableWriteTools {
		CreateAlertRule.Register(mcp)
		UpdateAlertRule.Register(mcp)
		DeleteAlertRule.Register(mcp)
	}
	ListContactPoints.Register(mcp)
}<|MERGE_RESOLUTION|>--- conflicted
+++ resolved
@@ -25,14 +25,9 @@
 )
 
 type ListAlertRulesParams struct {
-<<<<<<< HEAD
-	DatasourceUID  *string    `json:"datasourceUid,omitempty" jsonschema:"description=Optional: UID of a Prometheus or Loki datasource to query for datasource-managed alert rules. If omitted, returns Grafana-managed rules."`
-	Limit          int        `json:"limit,omitempty" jsonschema:"description=The maximum number of results to return. Default is 100."`
-	Page           int        `json:"page,omitempty" jsonschema:"description=The page number to return."`
-=======
 	Limit          int        `json:"limit,omitempty" jsonschema:"default=100,description=The maximum number of results to return"`
 	Page           int        `json:"page,omitempty" jsonschema:"default=1,description=The page number to return"`
->>>>>>> b05b3708
+	DatasourceUID  *string    `json:"datasourceUid,omitempty" jsonschema:"description=Optional: UID of a Prometheus or Loki datasource to query for datasource-managed alert rules. If omitted, returns Grafana-managed rules."`
 	LabelSelectors []Selector `json:"label_selectors,omitempty" jsonschema:"description=Optionally\\, a list of matchers to filter alert rules by labels"`
 }
 
@@ -415,14 +410,8 @@
 )
 
 type ListContactPointsParams struct {
-<<<<<<< HEAD
-	DatasourceUID *string `json:"datasourceUid,omitempty" jsonschema:"description=Optional: UID of an Alertmanager datasource to query for receivers. If omitted, returns Grafana-managed contact points."`
-	Limit         int     `json:"limit,omitempty" jsonschema:"description=The maximum number of results to return. Default is 100."`
-	Name          *string `json:"name,omitempty" jsonschema:"description=Filter contact points by name"`
-=======
-	Limit int     `json:"limit,omitempty" jsonschema:"default=100,description=The maximum number of results to return"`
+	Limit int     `json:"limit,omitempty" jsonschema:"description=The maximum number of results to return. Default is 100."`
 	Name  *string `json:"name,omitempty" jsonschema:"description=Filter contact points by name"`
->>>>>>> b05b3708
 }
 
 func (p ListContactPointsParams) validate() error {
