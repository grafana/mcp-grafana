// Requires a Grafana instance running on localhost:3000,
// with a Prometheus datasource provisioned.
// Run with `go test -tags integration`.
//go:build integration

package tools

import (
	"fmt"
	"testing"
	"time"

	"github.com/prometheus/common/model"
	"github.com/prometheus/prometheus/model/labels"
	"github.com/stretchr/testify/assert"
	"github.com/stretchr/testify/require"
)

func TestPrometheusTools(t *testing.T) {
	t.Run("list prometheus metric metadata", func(t *testing.T) {
		ctx := newTestContext()
		result, err := listPrometheusMetricMetadata(ctx, ListPrometheusMetricMetadataParams{
			DatasourceUID: "prometheus",
		})
		require.NoError(t, err)
		assert.Len(t, result, 10)
	})

	t.Run("list prometheus metric names", func(t *testing.T) {
		ctx := newTestContext()
		result, err := listPrometheusMetricNames(ctx, ListPrometheusMetricNamesParams{
			DatasourceUID: "prometheus",
			Regex:         ".*",
			Limit:         10,
		})
		require.NoError(t, err)
		assert.Len(t, result, 10)
	})

	t.Run("list prometheus label names", func(t *testing.T) {
		ctx := newTestContext()
		result, err := listPrometheusLabelNames(ctx, ListPrometheusLabelNamesParams{
			DatasourceUID: "prometheus",
			Matches: []Selector{
				{
					Filters: []LabelMatcher{
						{Name: "job", Value: "prometheus"},
					},
				},
			},
			Limit: 10,
		})
		require.NoError(t, err)
		assert.Len(t, result, 10)
	})

	t.Run("list prometheus label values", func(t *testing.T) {
		ctx := newTestContext()
		result, err := listPrometheusLabelValues(ctx, ListPrometheusLabelValuesParams{
			DatasourceUID: "prometheus",
			LabelName:     "job",
			Matches: []Selector{
				{
					Filters: []LabelMatcher{
						{Name: "job", Value: "prometheus"},
					},
				},
			},
		})
		require.NoError(t, err)
		assert.Len(t, result, 1)
	})
}

func TestSelectorMatches(t *testing.T) {
	testCases := []struct {
		name      string
		selector  Selector
		labels    map[string]string
		expected  bool
		expectErr bool
	}{
		{
			name: "Equal match",
			selector: Selector{
				Filters: []LabelMatcher{
					{Name: "job", Type: "=", Value: "prometheus"},
				},
			},
			labels:   map[string]string{"job": "prometheus"},
			expected: true,
		},
		{
			name: "Equal no match",
			selector: Selector{
				Filters: []LabelMatcher{
					{Name: "job", Type: "=", Value: "prometheus"},
				},
			},
			labels:   map[string]string{"job": "node-exporter"},
			expected: false,
		},
		{
			name: "Not equal match",
			selector: Selector{
				Filters: []LabelMatcher{
					{Name: "job", Type: "!=", Value: "prometheus"},
				},
			},
			labels:   map[string]string{"job": "node-exporter"},
			expected: true,
		},
		{
			name: "Not equal no match",
			selector: Selector{
				Filters: []LabelMatcher{
					{Name: "job", Type: "!=", Value: "prometheus"},
				},
			},
			labels:   map[string]string{"job": "prometheus"},
			expected: false,
		},
		{
			name: "Regex match",
			selector: Selector{
				Filters: []LabelMatcher{
					{Name: "job", Type: "=~", Value: "prom.*"},
				},
			},
			labels:   map[string]string{"job": "prometheus"},
			expected: true,
		},
		{
			name: "Regex no match",
			selector: Selector{
				Filters: []LabelMatcher{
					{Name: "job", Type: "=~", Value: "node.*"},
				},
			},
			labels:   map[string]string{"job": "prometheus"},
			expected: false,
		},
		{
			name: "Not regex match",
			selector: Selector{
				Filters: []LabelMatcher{
					{Name: "job", Type: "!~", Value: "node.*"},
				},
			},
			labels:   map[string]string{"job": "prometheus"},
			expected: true,
		},
		{
			name: "Not regex no match",
			selector: Selector{
				Filters: []LabelMatcher{
					{Name: "job", Type: "!~", Value: "prom.*"},
				},
			},
			labels:   map[string]string{"job": "prometheus"},
			expected: false,
		},
		{
			name: "Multiple filters all match",
			selector: Selector{
				Filters: []LabelMatcher{
					{Name: "job", Type: "=", Value: "prometheus"},
					{Name: "instance", Type: "=~", Value: "localhost.*"},
				},
			},
			labels:   map[string]string{"job": "prometheus", "instance": "localhost:9090"},
			expected: true,
		},
		{
			name: "Multiple filters one doesn't match",
			selector: Selector{
				Filters: []LabelMatcher{
					{Name: "job", Type: "=", Value: "prometheus"},
					{Name: "instance", Type: "=~", Value: "remote.*"},
				},
			},
			labels:   map[string]string{"job": "prometheus", "instance": "localhost:9090"},
			expected: false,
		},
		{
			name: "Label doesn't exist with = operator",
			selector: Selector{
				Filters: []LabelMatcher{
					{Name: "missing", Type: "=", Value: "value"},
				},
			},
			labels:   map[string]string{"job": "prometheus"},
			expected: false,
		},
		{
			name: "Label doesn't exist with != operator",
			selector: Selector{
				Filters: []LabelMatcher{
					{Name: "missing", Type: "!=", Value: "value"},
				},
			},
			labels:   map[string]string{"job": "prometheus"},
			expected: true,
		},
		{
			name: "Invalid matcher type",
			selector: Selector{
				Filters: []LabelMatcher{
					{Name: "job", Type: "<>", Value: "prometheus"},
				},
			},
			labels:    map[string]string{"job": "prometheus"},
			expected:  false,
			expectErr: true,
		},
	}

	for _, tc := range testCases {
		t.Run(tc.name, func(t *testing.T) {
			lbls := labels.FromMap(tc.labels)
			result, err := tc.selector.Matches(lbls)

			if tc.expectErr {
				assert.Error(t, err)
				return
			}

			assert.NoError(t, err)
			assert.Equal(t, tc.expected, result)
		})
	}
}

func TestPrometheusQueries(t *testing.T) {
	t.Run("query prometheus range", func(t *testing.T) {
		end := time.Now()
		start := end.Add(-10 * time.Minute)
		for _, step := range []int{15, 60, 300} {
			t.Run(fmt.Sprintf("step=%d", step), func(t *testing.T) {
				ctx := newTestContext()
				result, err := queryPrometheus(ctx, QueryPrometheusParams{
					DatasourceUID: "prometheus",
<<<<<<< HEAD
					Expr:          "up",
					StartTime:     start.Format(time.RFC3339),
					EndTime:       end.Format(time.RFC3339),
=======
					Expr:          "test",
					StartRFC3339:  start.Format(time.RFC3339),
					EndRFC3339:    end.Format(time.RFC3339),
>>>>>>> 09e1e621
					StepSeconds:   step,
					QueryType:     "range",
				})
				require.NoError(t, err)
				matrix := result.(model.Matrix)
				require.Len(t, matrix, 1)
				expectedLen := int(end.Sub(start).Seconds()/float64(step)) + 1
				assert.Len(t, matrix[0].Values, expectedLen)
				assert.Less(t, matrix[0].Values[0].Timestamp.Sub(model.TimeFromUnix(start.Unix())), time.Duration(step)*time.Second)
				assert.Equal(t, matrix[0].Metric["__name__"], model.LabelValue("test"))
			})
		}
	})

	t.Run("query prometheus instant", func(t *testing.T) {
		ctx := newTestContext()
		result, err := queryPrometheus(ctx, QueryPrometheusParams{
			DatasourceUID: "prometheus",
			Expr:          "up",
			StartTime:     time.Now().Format(time.RFC3339),
			QueryType:     "instant",
		})
		require.NoError(t, err)
		scalar := result.(model.Vector)
		assert.Equal(t, scalar[0].Value, model.SampleValue(1))
		assert.Equal(t, scalar[0].Timestamp, model.TimeFromUnix(time.Now().Unix()))
		assert.Equal(t, scalar[0].Metric["__name__"], model.LabelValue("up"))
	})

	t.Run("query prometheus instant with relative timestamps", func(t *testing.T) {
		ctx := newTestContext()
		beforeQuery := model.TimeFromUnix(time.Now().Unix())
		result, err := queryPrometheus(ctx, QueryPrometheusParams{
			DatasourceUID: "prometheus",
			Expr:          "up",
			StartTime:     "now",
			QueryType:     "instant",
		})
		afterQuery := model.TimeFromUnix(time.Now().Unix())
		require.NoError(t, err)
		scalar := result.(model.Vector)
		assert.Equal(t, scalar[0].Value, model.SampleValue(1))

		// Check that the timestamp is within the expected range
		buffer := 5 * time.Second
		assert.True(t, scalar[0].Timestamp >= beforeQuery,
			"Result timestamp should be after or equal to the time before the query")
		assert.True(t, scalar[0].Timestamp <= afterQuery.Add(buffer),
			"Result timestamp should be before or equal to the time after the query (with 5s buffer)")

		assert.Equal(t, scalar[0].Metric["__name__"], model.LabelValue("up"))
	})

	t.Run("query prometheus range with relative timestamps", func(t *testing.T) {
		t.Skip("Skipping because we don't have a Prometheus instance with enough data")
		ctx := newTestContext()
		beforeQuery := model.TimeFromUnix(time.Now().Unix())
		result, err := queryPrometheus(ctx, QueryPrometheusParams{
			DatasourceUID: "prometheus",
			Expr:          "up",
			StartTime:     "now-1h",
			EndTime:       "now",
			StepSeconds:   60,
			QueryType:     "range",
		})
		afterQuery := model.TimeFromUnix(time.Now().Unix())
		require.NoError(t, err)
		matrix := result.(model.Matrix)
		require.Len(t, matrix, 1)

		// Should have approximately 60 samples (one per minute for an hour)
		assert.InDelta(t, 60, len(matrix[0].Values), 2)

		buffer := 5 * time.Second
		oneHour := time.Hour

		firstSampleTime := matrix[0].Values[0].Timestamp
		// Check that the start timestamp is within the expected range
		assert.True(t, firstSampleTime >= beforeQuery.Add(-oneHour),
			"First timestamp should be after or equal to the time before the query minus one hour")
		assert.True(t, firstSampleTime <= afterQuery.Add(buffer).Add(-oneHour),
			"First timestamp should be before or equal to the time after the query minus one hour (with 5s buffer)")

		// Check that the end timestamp is is within the expected range
		lastSampleTime := matrix[0].Values[len(matrix[0].Values)-1].Timestamp
		assert.True(t, lastSampleTime >= beforeQuery,
			"Last timestamp should be after or equal to the time before the query")
		assert.True(t, lastSampleTime <= afterQuery.Add(buffer),
			"Last timestamp should be before or equal to the time after the query (with 5s buffer)")

		assert.Equal(t, matrix[0].Metric["__name__"], model.LabelValue("up"))
	})
}<|MERGE_RESOLUTION|>--- conflicted
+++ resolved
@@ -240,15 +240,9 @@
 				ctx := newTestContext()
 				result, err := queryPrometheus(ctx, QueryPrometheusParams{
 					DatasourceUID: "prometheus",
-<<<<<<< HEAD
-					Expr:          "up",
-					StartTime:     start.Format(time.RFC3339),
-					EndTime:       end.Format(time.RFC3339),
-=======
 					Expr:          "test",
 					StartRFC3339:  start.Format(time.RFC3339),
 					EndRFC3339:    end.Format(time.RFC3339),
->>>>>>> 09e1e621
 					StepSeconds:   step,
 					QueryType:     "range",
 				})
