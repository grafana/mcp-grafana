package mcpgrafana

import (
	"context"
	"fmt"
	"log/slog"
	"net/http"
	"net/url"
	"os"
	"strings"

	"github.com/go-openapi/strfmt"
	"github.com/grafana/grafana-openapi-client-go/client"
	"github.com/grafana/incident-go"
	"github.com/mark3labs/mcp-go/server"
)

const (
	defaultGrafanaHost = "localhost:3000"
	defaultGrafanaURL  = "http://" + defaultGrafanaHost

	grafanaURLEnvVar = "GRAFANA_URL"
	grafanaAPIEnvVar = "GRAFANA_API_KEY"

	grafanaURLHeader    = "X-Grafana-URL"
	grafanaAPIKeyHeader = "X-Grafana-API-Key"
)

func urlAndAPIKeyFromEnv() (string, string) {
	u := strings.TrimRight(os.Getenv(grafanaURLEnvVar), "/")
	apiKey := os.Getenv(grafanaAPIEnvVar)
	return u, apiKey
}

func urlAndAPIKeyFromHeaders(req *http.Request) (string, string) {
	u := req.Header.Get(grafanaURLHeader)
	apiKey := req.Header.Get(grafanaAPIKeyHeader)
	return u, apiKey
}

type grafanaURLKey struct{}
type grafanaAPIKeyKey struct{}

// ExtractGrafanaInfoFromEnv is a StdioContextFunc that extracts Grafana configuration
// from environment variables and injects a configured client into the context.
var ExtractGrafanaInfoFromEnv server.StdioContextFunc = func(ctx context.Context) context.Context {
	u, apiKey := urlAndAPIKeyFromEnv()
	if u == "" {
		u = defaultGrafanaURL
	}
	parsedURL, err := url.Parse(u)
	if err != nil {
		panic(fmt.Errorf("invalid Grafana URL %s: %w", u, err))
	}
	slog.Info("Using Grafana configuration", "url", parsedURL.Redacted(), "api_key_set", apiKey != "")
	return WithGrafanaURL(WithGrafanaAPIKey(ctx, apiKey), u)
}

// ExtractGrafanaInfoFromHeaders is a SSEContextFunc that extracts Grafana configuration
// from request headers and injects a configured client into the context.
var ExtractGrafanaInfoFromHeaders server.SSEContextFunc = func(ctx context.Context, req *http.Request) context.Context {
	u, apiKey := urlAndAPIKeyFromHeaders(req)
	uEnv, apiKeyEnv := urlAndAPIKeyFromEnv()
	if u == "" {
		u = uEnv
	}
	if u == "" {
		u = defaultGrafanaURL
	}
	if apiKey == "" {
		apiKey = apiKeyEnv
	}
	return WithGrafanaURL(WithGrafanaAPIKey(ctx, apiKey), u)
}

// WithGrafanaURL adds the Grafana URL to the context.
func WithGrafanaURL(ctx context.Context, url string) context.Context {
	return context.WithValue(ctx, grafanaURLKey{}, url)
}

// WithGrafanaAPIKey adds the Grafana API key to the context.
func WithGrafanaAPIKey(ctx context.Context, apiKey string) context.Context {
	return context.WithValue(ctx, grafanaAPIKeyKey{}, apiKey)
}

// GrafanaURLFromContext extracts the Grafana URL from the context.
func GrafanaURLFromContext(ctx context.Context) string {
	if u, ok := ctx.Value(grafanaURLKey{}).(string); ok {
		return u
	}
	return defaultGrafanaURL
}

// GrafanaAPIKeyFromContext extracts the Grafana API key from the context.
func GrafanaAPIKeyFromContext(ctx context.Context) string {
	if k, ok := ctx.Value(grafanaAPIKeyKey{}).(string); ok {
		return k
	}
	return ""
}

type grafanaClientKey struct{}

// ExtractGrafanaClientFromEnv is a StdioContextFunc that extracts Grafana configuration
// from environment variables and injects a configured client into the context.
var ExtractGrafanaClientFromEnv server.StdioContextFunc = func(ctx context.Context) context.Context {
	cfg := client.DefaultTransportConfig()
	// Extract transport config from env vars, and set it on the context.
	var grafanaURL string
	var parsedURL *url.URL
	var ok bool
	var err error
	if grafanaURL, ok = os.LookupEnv(grafanaURLEnvVar); ok {
		parsedURL, err = url.Parse(grafanaURL)
		if err != nil {
			panic(fmt.Errorf("invalid %s: %w", grafanaURLEnvVar, err))
		}
		cfg.Host = parsedURL.Host
		// The Grafana client will always prefer HTTPS even if the URL is HTTP,
		// so we need to limit the schemes to HTTP if the URL is HTTP.
		if parsedURL.Scheme == "http" {
			cfg.Schemes = []string{"http"}
		}
	} else {
		parsedURL, _ = url.Parse(defaultGrafanaURL)
	}

	apiKey := os.Getenv(grafanaAPIEnvVar)
	if apiKey != "" {
		cfg.APIKey = apiKey
	}

	slog.Debug("Creating Grafana client", "url", parsedURL.Redacted(), "api_key_set", apiKey != "")
	client := client.NewHTTPClientWithConfig(strfmt.Default, cfg)
	return context.WithValue(ctx, grafanaClientKey{}, client)
}

// ExtractGrafanaClientFromHeaders is a SSEContextFunc that extracts Grafana configuration
// from request headers and injects a configured client into the context.
var ExtractGrafanaClientFromHeaders server.SSEContextFunc = func(ctx context.Context, req *http.Request) context.Context {
	cfg := client.DefaultTransportConfig()
	// Extract transport config from request headers, and set it on the context.
	u, apiKey := urlAndAPIKeyFromHeaders(req)
	if u != "" {
		if url, err := url.Parse(u); err == nil {
			cfg.Host = url.Host
			if url.Scheme == "http" {
				cfg.Schemes = []string{"http"}
			}
		}
	}
	if apiKey != "" {
		cfg.APIKey = apiKey
	}
	client := client.NewHTTPClientWithConfig(strfmt.Default, cfg)
	return WithGrafanaClient(ctx, client)
}

// WithGrafanaClient sets the Grafana client in the context.
//
// It can be retrieved using GrafanaClientFromContext.
func WithGrafanaClient(ctx context.Context, client *client.GrafanaHTTPAPI) context.Context {
	return context.WithValue(ctx, grafanaClientKey{}, client)
}

// GrafanaClientFromContext retrieves the Grafana client from the context.
func GrafanaClientFromContext(ctx context.Context) *client.GrafanaHTTPAPI {
	c, ok := ctx.Value(grafanaClientKey{}).(*client.GrafanaHTTPAPI)
	if !ok {
		return nil
	}
	return c
}

type incidentClientKey struct{}

var ExtractIncidentClientFromEnv server.StdioContextFunc = func(ctx context.Context) context.Context {
	grafanaURL, apiKey := urlAndAPIKeyFromEnv()
<<<<<<< HEAD
	incidentURL := fmt.Sprintf("%s/api/plugins/grafana-irm-app/resources/api/v1/", grafanaURL)
=======
	if grafanaURL == "" {
		grafanaURL = defaultGrafanaURL
	}
	incidentURL := fmt.Sprintf("%s/api/plugins/grafana-incident-app/resources/api/v1/", grafanaURL)
	parsedURL, err := url.Parse(incidentURL)
	if err != nil {
		panic(fmt.Errorf("invalid incident URL %s: %w", incidentURL, err))
	}
	slog.Debug("Creating Incident client", "url", parsedURL.Redacted(), "api_key_set", apiKey != "")
>>>>>>> 85588918
	client := incident.NewClient(incidentURL, apiKey)
	return context.WithValue(ctx, incidentClientKey{}, client)
}

var ExtractIncidentClientFromHeaders server.SSEContextFunc = func(ctx context.Context, req *http.Request) context.Context {
	grafanaURL, apiKey := urlAndAPIKeyFromHeaders(req)
	incidentURL := fmt.Sprintf("%s/api/plugins/grafana-irm-app/resources/api/v1/", grafanaURL)
	client := incident.NewClient(incidentURL, apiKey)
	return context.WithValue(ctx, incidentClientKey{}, client)
}

func WithIncidentClient(ctx context.Context, client *incident.Client) context.Context {
	return context.WithValue(ctx, incidentClientKey{}, client)
}

func IncidentClientFromContext(ctx context.Context) *incident.Client {
	c, ok := ctx.Value(incidentClientKey{}).(*incident.Client)
	if !ok {
		return nil
	}
	return c
}

// ComposeStdioContextFuncs composes multiple StdioContextFuncs into a single one.
func ComposeStdioContextFuncs(funcs ...server.StdioContextFunc) server.StdioContextFunc {
	return func(ctx context.Context) context.Context {
		for _, f := range funcs {
			ctx = f(ctx)
		}
		return ctx
	}
}

// ComposeSSEContextFuncs composes multiple SSEContextFuncs into a single one.
func ComposeSSEContextFuncs(funcs ...server.SSEContextFunc) server.SSEContextFunc {
	return func(ctx context.Context, req *http.Request) context.Context {
		for _, f := range funcs {
			ctx = f(ctx, req)
		}
		return ctx
	}
}

// ComposedStdioContextFunc is a StdioContextFunc that comprises all predefined StdioContextFuncs.
var ComposedStdioContextFunc = ComposeStdioContextFuncs(
	ExtractGrafanaInfoFromEnv,
	ExtractGrafanaClientFromEnv,
	ExtractIncidentClientFromEnv,
)

// ComposedSSEContextFunc is a SSEContextFunc that comprises all predefined SSEContextFuncs.
var ComposedSSEContextFunc = ComposeSSEContextFuncs(
	ExtractGrafanaInfoFromHeaders,
	ExtractGrafanaClientFromHeaders,
	ExtractIncidentClientFromHeaders,
)<|MERGE_RESOLUTION|>--- conflicted
+++ resolved
@@ -176,19 +176,15 @@
 
 var ExtractIncidentClientFromEnv server.StdioContextFunc = func(ctx context.Context) context.Context {
 	grafanaURL, apiKey := urlAndAPIKeyFromEnv()
-<<<<<<< HEAD
-	incidentURL := fmt.Sprintf("%s/api/plugins/grafana-irm-app/resources/api/v1/", grafanaURL)
-=======
 	if grafanaURL == "" {
 		grafanaURL = defaultGrafanaURL
 	}
-	incidentURL := fmt.Sprintf("%s/api/plugins/grafana-incident-app/resources/api/v1/", grafanaURL)
+	incidentURL := fmt.Sprintf("%s/api/plugins/grafana-irm-app/resources/api/v1/", grafanaURL)
 	parsedURL, err := url.Parse(incidentURL)
 	if err != nil {
 		panic(fmt.Errorf("invalid incident URL %s: %w", incidentURL, err))
 	}
 	slog.Debug("Creating Incident client", "url", parsedURL.Redacted(), "api_key_set", apiKey != "")
->>>>>>> 85588918
 	client := incident.NewClient(incidentURL, apiKey)
 	return context.WithValue(ctx, incidentClientKey{}, client)
 }
