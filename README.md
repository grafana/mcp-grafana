# Grafana MCP server

A [Model Context Protocol][mcp] (MCP) server for Grafana.

This provides access to your Grafana instance and the surrounding ecosystem.

## Features

- [x] Search for dashboards
- [x] Get dashboard by UID
- [x] List and fetch datasource information
- [ ] Query datasources
  - [x] Prometheus
  - [x] Loki
    - [x] Log queries
    - [x] Metric queries
  - [ ] Tempo
  - [ ] Pyroscope
- [x] Query Prometheus metadata
  - [x] Metric metadata
  - [x] Metric names
  - [x] Label names
  - [x] Label values
- [x] Query Loki metadata
  - [x] Label names
  - [x] Label values
  - [x] Stats
- [x] Search, create, update and close incidents
- [ ] Start Sift investigations and view the results
- [ ] Alerting
  - [x] List and fetch alert rule information
  - [ ] Get alert rule statuses (firing/normal/error/etc.)
  - [ ] Create and change alert rules
  - [ ] List contact points
  - [ ] Create and change contact points

The list of tools is configurable, so you can choose which tools you want to make available to the MCP client.
This is useful if you don't use certain functionality or if you don't want to take up too much of the context window.

### Tools

<<<<<<< HEAD
| Tool                              | Category    | Description                                                        |
|-----------------------------------|-------------|--------------------------------------------------------------------|
| `search_dashboards`               | Search      | Search for dashboards                                              |
| `list_datasources`                | Datasources | List datasources                                                   |
| `get_datasource_by_uid`           | Datasources | Get a datasource by uid                                            |
| `get_datasource_by_name`          | Datasources | Get a datasource by name                                           |
| `query_prometheus`                | Prometheus  | Execute a query against a Prometheus datasource                    |
| `list_prometheus_metric_metadata` | Prometheus  | List metric metadata                                               |
| `list_prometheus_metric_names`    | Prometheus  | List available metric names                                        |
| `list_prometheus_label_names`     | Prometheus  | List label names matching a selector                               |
| `list_prometheus_label_values`    | Prometheus  | List values for a specific label                                   |
| `list_incidents`                  | Incident    | List incidents in Grafana Incident                                 |
| `create_incident`                 | Incident    | Create an incident in Grafana Incident                             |
| `add_activity_to_incident`        | Incident    | Add an activity item to an incident in Grafana Incident            |
| `resolve_incident`                | Incident    | Resolve an incident in Grafana Incident                            |
| `query_loki_logs`                 | Loki        | Query and retrieve logs using LogQL (either log or metric queries) |
| `list_loki_label_names`           | Loki        | List all available label names in logs                             |
| `list_loki_label_values`          | Loki        | List values for a specific log label                               |
| `query_loki_stats`                | Loki        | Get statistics about log streams                                   |
| `list_alert_rules`                | Alerting    | List alert rules                                                   |
| `get_alert_rule_by_uid`           | Alerting    | Get alert rule by UID                                              |
=======
| Tool | Category | Description |
| --- | --- | --- |
| `search_dashboards` | Search | Search for dashboards |
| `get_dashboard_by_uid` | Dashboard | Get a dashboard by uid |
| `list_datasources` | Datasources | List datasources |
| `get_datasource_by_uid` | Datasources | Get a datasource by uid |
| `get_datasource_by_name` | Datasources | Get a datasource by name |
| `query_prometheus` | Prometheus | Execute a query against a Prometheus datasource |
| `list_prometheus_metric_metadata` | Prometheus | List metric metadata |
| `list_prometheus_metric_names` | Prometheus | List available metric names |
| `list_prometheus_label_names` | Prometheus | List label names matching a selector |
| `list_prometheus_label_values` | Prometheus | List values for a specific label |
| `list_incidents` | Incident | List incidents in Grafana Incident |
| `create_incident` | Incident | Create an incident in Grafana Incident |
| `add_activity_to_incident` | Incident | Add an activity item to an incident in Grafana Incident |
| `resolve_incident` | Incident | Resolve an incident in Grafana Incident |
| `query_loki_logs` | Loki | Query and retrieve logs using LogQL (either log or metric queries) |
| `list_loki_label_names` | Loki | List all available label names in logs |
| `list_loki_label_values` | Loki | List values for a specific log label |
| `query_loki_stats` | Loki | Get statistics about log streams |
>>>>>>> 6ea6df67

## Usage

1. Create a service account in Grafana with enough permissions to use the tools you want to use,
   generate a service account token, and copy it to the clipboard for use in the configuration file.
   Follow the [Grafana documentation][service-account] for details.

2. Download the latest release of `mcp-grafana` from the [releases page](https://github.com/grafana/mcp-grafana/releases) and place it in your `$PATH`.

   If you have a Go toolchain installed you can also build and install it from source, using the `GOBIN` environment variable
   to specify the directory where the binary should be installed. This should also be in your `PATH`.

   ```bash
   GOBIN="$HOME/go/bin" go install github.com/grafana/mcp-grafana/cmd/mcp-grafana@latest
   ```

3. Add the server configuration to your client configuration file. For example, for Claude Desktop:

   ```json
   {
     "mcpServers": {
       "grafana": {
         "command": "mcp-grafana",
         "args": [],
         "env": {
           "GRAFANA_URL": "http://localhost:3000",
           "GRAFANA_API_KEY": "<your service account token>"
         }
       }
     }
   }
   ```

> Note: if you see `Error: spawn mcp-grafana ENOENT` in Claude Desktop, you need to specify the full path to `mcp-grafana`.

## Development

Contributions are welcome! Please open an issue or submit a pull request if you have any suggestions or improvements.

This project is written in Go. Install Go following the instructions for your platform.

To run the server, use:

```bash
make run
```

You can also run the server using the SSE transport inside Docker. To build the image, use

```
make build-image
```

And to run the image, use:

```
docker run -it --rm -p 8000:8000 mcp-grafana:latest
```

### Testing

To run unit tests, run:

```bash
make test
```

**TODO: add integration tests and cloud tests.**

More comprehensive integration tests will require a Grafana instance to be running locally on port 3000; you can start one with Docker Compose:

```bash
docker-compose up -d
```

The integration tests can be run with:

```bash
make test-all
```

If you're adding more tools, please add integration tests for them. The existing tests should be a good starting point.

### Linting

To lint the code, run:

```bash
make lint
```

## License

This project is licensed under the [Apache License, Version 2.0](LICENSE).

[mcp]: https://modelcontextprotocol.io/
[service-account]: https://grafana.com/docs/grafana/latest/administration/service-accounts/<|MERGE_RESOLUTION|>--- conflicted
+++ resolved
@@ -39,10 +39,10 @@
 
 ### Tools
 
-<<<<<<< HEAD
 | Tool                              | Category    | Description                                                        |
 |-----------------------------------|-------------|--------------------------------------------------------------------|
 | `search_dashboards`               | Search      | Search for dashboards                                              |
+| `get_dashboard_by_uid`            | Dashboard   | Get a dashboard by uid                                             |
 | `list_datasources`                | Datasources | List datasources                                                   |
 | `get_datasource_by_uid`           | Datasources | Get a datasource by uid                                            |
 | `get_datasource_by_name`          | Datasources | Get a datasource by name                                           |
@@ -61,28 +61,6 @@
 | `query_loki_stats`                | Loki        | Get statistics about log streams                                   |
 | `list_alert_rules`                | Alerting    | List alert rules                                                   |
 | `get_alert_rule_by_uid`           | Alerting    | Get alert rule by UID                                              |
-=======
-| Tool | Category | Description |
-| --- | --- | --- |
-| `search_dashboards` | Search | Search for dashboards |
-| `get_dashboard_by_uid` | Dashboard | Get a dashboard by uid |
-| `list_datasources` | Datasources | List datasources |
-| `get_datasource_by_uid` | Datasources | Get a datasource by uid |
-| `get_datasource_by_name` | Datasources | Get a datasource by name |
-| `query_prometheus` | Prometheus | Execute a query against a Prometheus datasource |
-| `list_prometheus_metric_metadata` | Prometheus | List metric metadata |
-| `list_prometheus_metric_names` | Prometheus | List available metric names |
-| `list_prometheus_label_names` | Prometheus | List label names matching a selector |
-| `list_prometheus_label_values` | Prometheus | List values for a specific label |
-| `list_incidents` | Incident | List incidents in Grafana Incident |
-| `create_incident` | Incident | Create an incident in Grafana Incident |
-| `add_activity_to_incident` | Incident | Add an activity item to an incident in Grafana Incident |
-| `resolve_incident` | Incident | Resolve an incident in Grafana Incident |
-| `query_loki_logs` | Loki | Query and retrieve logs using LogQL (either log or metric queries) |
-| `list_loki_label_names` | Loki | List all available label names in logs |
-| `list_loki_label_values` | Loki | List values for a specific log label |
-| `query_loki_stats` | Loki | Get statistics about log streams |
->>>>>>> 6ea6df67
 
 ## Usage
 
