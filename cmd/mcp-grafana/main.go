package main

import (
	"context"
	"flag"
	"fmt"
	"log"
	"os"

	"github.com/mark3labs/mcp-go/server"

	mcpgrafana "github.com/grafana/mcp-grafana"
	"github.com/grafana/mcp-grafana/tools"
)

func newServer() *server.MCPServer {
	s := server.NewMCPServer(
		"mcp-grafana",
		"0.1.0",
	)
	tools.AddSearchTools(s)
	tools.AddDatasourceTools(s)
	tools.AddIncidentTools(s)
	tools.AddPrometheusTools(s)
	tools.AddLokiTools(s)
<<<<<<< HEAD
	tools.AddAlertingTools(s)
=======
	tools.AddDashboardTools(s)
>>>>>>> 6ea6df67
	return s
}

func run(transport, addr string) error {
	s := newServer()

	switch transport {
	case "stdio":
		srv := server.NewStdioServer(s)
		srv.SetContextFunc(mcpgrafana.ComposedStdioContextFunc)
		return srv.Listen(context.Background(), os.Stdin, os.Stdout)
	case "sse":
		srv := server.NewSSEServer(s,
			server.WithSSEContextFunc(mcpgrafana.ComposedSSEContextFunc),
		)
		log.Printf("SSE server listening on %s", addr)
		if err := srv.Start(addr); err != nil {
			return fmt.Errorf("Server error: %v", err)
		}
	default:
		return fmt.Errorf(
			"Invalid transport type: %s. Must be 'stdio' or 'sse'",
			transport,
		)
	}
	return nil
}

func main() {
	var transport string
	flag.StringVar(&transport, "t", "stdio", "Transport type (stdio or sse)")
	flag.StringVar(
		&transport,
		"transport",
		"stdio",
		"Transport type (stdio or sse)",
	)
	addr := flag.String("sse-address", "localhost:8000", "The host and port to start the sse server on")
	flag.Parse()

	if err := run(transport, *addr); err != nil {
		panic(err)
	}
}<|MERGE_RESOLUTION|>--- conflicted
+++ resolved
@@ -23,11 +23,8 @@
 	tools.AddIncidentTools(s)
 	tools.AddPrometheusTools(s)
 	tools.AddLokiTools(s)
-<<<<<<< HEAD
 	tools.AddAlertingTools(s)
-=======
 	tools.AddDashboardTools(s)
->>>>>>> 6ea6df67
 	return s
 }
 
