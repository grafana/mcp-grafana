--- conflicted
+++ resolved
@@ -109,15 +109,7 @@
 }
 
 func newServer(dt disabledTools) *server.MCPServer {
-<<<<<<< HEAD
-	s := server.NewMCPServer(
-		"mcp-grafana",
-		"0.1.0",
-		server.WithInstructions("This server provides access to your Grafana instance and the surrounding ecosystem."),
-	)
-=======
-	s := server.NewMCPServer("mcp-grafana", version())
->>>>>>> 43a92b28
+	s := server.NewMCPServer("mcp-grafana", version(), server.WithInstructions("This server provides access to your Grafana instance and the surrounding ecosystem."))
 	dt.addTools(s)
 	return s
 }
